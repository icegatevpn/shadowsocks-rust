--- conflicted
+++ resolved
@@ -1,5 +1,4 @@
 [build]
-<<<<<<< HEAD
 dockerfile = "./docker/linux-cross/Dockerfile"
 pre-build = [
     "curl --proto '=https' --tlsv1.2 -sSf https://sh.rustup.rs | sh -s -- -y --profile minimal --default-toolchain stable",
@@ -40,17 +39,6 @@
 CARGO_TARGET_I686_LINUX_ANDROID_LINKER = "i686-linux-android-clang"
 CARGO_TARGET_X86_64_LINUX_ANDROID_LINKER = "x86_64-linux-android-clang"
 CFLAGS = "-fPIC"
-=======
-# dockerfile = "./docker/linux-cross/Dockerfile"
-# pre-build = [
-#     "curl --proto '=https' --tlsv1.2 -sSf https://sh.rustup.rs | sh -s -- -y --profile minimal --default-toolchain stable",
-#     ". $HOME/.cargo/env",
-#     "cargo install --force --locked bindgen-cli && mv $HOME/.cargo/bin/bindgen /usr/bin",
-#     "rm -rf $HOME/.cargo"
-# ]
-
-[build.env]
-passthrough = ["RUSTFLAGS"]
 
 # MIPS targets are dropped to Tier 3
 # https://github.com/rust-lang/compiler-team/issues/648
@@ -71,4 +59,3 @@
 # build-std = ["std", "panic_abort", "proc_macro"]
 # [target.mipsel-unknown-linux-musl]
 # build-std = ["std", "panic_abort", "proc_macro"]
->>>>>>> 5dc06e08
