--- conflicted
+++ resolved
@@ -11,29 +11,6 @@
 use crate::windows_tun_device::WindowsTunDevice;
 use log::{debug, error, info};
 use std::ffi::CString;
-
-<<<<<<< HEAD
-
-use std::{thread};
-use std::io::ErrorKind;
-use std::sync::{Arc, Condvar, Mutex};
-=======
-// #[cfg(target_os = "windows")]
-// #[async_trait::async_trait]
-// impl TunDevice for WindowsTunDevice {
-//     async fn start(&mut self) -> std::io::Result<()> {
-//         WindowsTunDevice::start(self).await
-//     }
-//
-//     async fn stop(&self) -> std::io::Result<()> {
-//         WindowsTunDevice::stop(self).await
-//     }
-//
-//     async fn is_running(&self) -> bool {
-//         WindowsTunDevice::is_running(self).await
-//     }
-// }
->>>>>>> 964e3a9d
 use ipnet::IpNet;
 #[cfg(any(target_os = "macos", target_os = "windows"))]
 use shadowsocks_vpn::{vpn_create, vpn_destroy, vpn_last_error, vpn_start, vpn_stop};
@@ -78,15 +55,6 @@
         .expect("Error setting Ctrl-C handler");
     }
 
-<<<<<<< HEAD
-=======
-    /*
-        MACOS:
-    sslocal --protocol tun -s "[::1]:8388" -m "aes-256-gcm" -k "hello-kitty" --outbound-bind-interface lo0 --tun-interface-address 10.255.0.1/24
-
-         */
-
->>>>>>> 964e3a9d
     let config = format!(
         r#"{{
             "server": "209.38.240.26",
