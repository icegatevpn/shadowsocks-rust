[package]
name = "shadowsocks"
version = "1.23.0"
authors = ["Shadowsocks Contributors"]
description = "shadowsocks is a fast tunnel proxy that helps you bypass firewalls."
repository = "https://github.com/shadowsocks/shadowsocks-rust"
readme = "README.md"
documentation = "https://docs.rs/shadowsocks-core"
keywords = ["shadowsocks", "proxy", "socks", "socks5", "firewall"]
license = "MIT"
edition = "2021"
rust-version = "1.77"

[badges]
maintenance = { status = "passively-maintained" }

[features]
default = ["hickory-dns", "aead-cipher"]

# Uses Hickory-DNS instead of tokio's builtin DNS resolver
hickory-dns = ["hickory-resolver", "notify"]
# Hickory-DNS was renamed from Trust-DNS, keep compatibility.
trust-dns = ["hickory-dns"]

# Enable Stream Cipher Protocol
# WARN: Stream Cipher Protocol is proved to be insecure
# https://github.com/shadowsocks/shadowsocks-rust/issues/373
# Users should always avoid using these ciphers in practice
stream-cipher = ["shadowsocks-crypto/v1-stream", "shadowsocks-crypto/ring"]

# Enable AEAD ciphers
aead-cipher = ["shadowsocks-crypto/v1-aead", "shadowsocks-crypto/ring"]

# Enable extra AEAD ciphers
# WARN: These non-standard AEAD ciphers are not officially supported by shadowsocks community
aead-cipher-extra = ["aead-cipher", "shadowsocks-crypto/v1-aead-extra"]

# Enable AEAD 2022
aead-cipher-2022 = [
    "shadowsocks-crypto/v2",
    "shadowsocks-crypto/ring",
    "rand/small_rng",
    "aes",
    "lru_time_cache",
]
# Enable AEAD 2022 with extra ciphers
aead-cipher-2022-extra = ["aead-cipher-2022", "shadowsocks-crypto/v2-extra"]

# Enable detection against replay attack
security-replay-attack-detect = ["bloomfilter"]

[dependencies]
log = "0.4"

libc = "~0.2.141"
bytes = "1.7"
cfg-if = "1"
byte_string = "1.0"
base64 = "0.22"
url = "2.5"
once_cell = "1.17"
spin = { version = "0.9", features = ["std"] }
pin-project = "1.1"
bloomfilter = { version = "3.0.0", optional = true }
thiserror = "2.0"
rand = { version = "0.8", optional = true }
lru_time_cache = { version = "0.11", optional = true }

serde = { version = "1.0", features = ["derive"] }
serde_urlencoded = "0.7"
serde_json = "1.0"
percent-encoding = "2.1"

futures = "0.3"
trait-variant = "0.1"
dynosaur = "0.1.2"

socket2 = { version = "0.5", features = ["all"] }
tokio = { version = "1.9.0", features = [
    "io-util",
    "macros",
    "net",
    "parking_lot",
    "process",
    "rt",
    "sync",
    "time",
] }

<<<<<<< HEAD
hickory-resolver = { version = "0.25.0-alpha", optional = true }
arc-swap = { version = "1.7"}
notify = { version = "7.0", optional = true }
=======
hickory-resolver = { version = "=0.25.0-alpha.4", optional = true }
arc-swap = { version = "1.7", optional = true }
notify = { version = "8.0", optional = true }
>>>>>>> 79ad3906

aes = { version = "0.8", optional = true }
blake3 = "1.5"
shadowsocks-crypto = { version = "0.5.8", default-features = false }
uuid = { version = "1.11.0", features = ["v4"] }

# this was all removed, not sure why...
#[target.'cfg(any(target_arch = "x86_64", target_arch = "aarch64"))'.dependencies]
#shadowsocks-crypto = { version = "0.5.4", features = ["ring"] }
#
#[target.'cfg(not(any(target_arch = "x86_64", target_arch = "aarch64")))'.dependencies]
#shadowsocks-crypto = { version = "0.5.4", features = [] }

[target.'cfg(any(windows, target_os = "linux", target_os = "android", target_os = "freebsd", target_os = "macos", target_os = "ios", target_os = "watchos", target_os = "tvos"))'.dependencies]
tokio-tfo = "0.3"

[target.'cfg(windows)'.dependencies]
windows-sys = { version = "0.59", features = [
    "Win32_Foundation",
    "Win32_NetworkManagement_IpHelper",
    "Win32_NetworkManagement_Ndis",
    "Win32_Networking_WinSock",
    "Win32_System_IO",
] }

[target.'cfg(unix)'.dependencies]
sendfd = { version = "0.4", features = ["tokio"] }

[dev-dependencies]
env_logger = "0.11"<|MERGE_RESOLUTION|>--- conflicted
+++ resolved
@@ -87,15 +87,9 @@
     "time",
 ] }
 
-<<<<<<< HEAD
-hickory-resolver = { version = "0.25.0-alpha", optional = true }
-arc-swap = { version = "1.7"}
-notify = { version = "7.0", optional = true }
-=======
 hickory-resolver = { version = "=0.25.0-alpha.4", optional = true }
-arc-swap = { version = "1.7", optional = true }
+arc-swap = { version = "1.7" }
 notify = { version = "8.0", optional = true }
->>>>>>> 79ad3906
 
 aes = { version = "0.8", optional = true }
 blake3 = "1.5"
