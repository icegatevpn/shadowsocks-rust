--- conflicted
+++ resolved
@@ -364,13 +364,8 @@
         method: CipherKind,
         key: &[u8],
     ) -> CryptoStream<S> {
-<<<<<<< HEAD
         const EMPTY_IDENTITY: [Bytes; 0] = [];
-        CryptoStream::from_stream_with_identity(context, stream, stream_ty, method, key, &EMPTY_IDENTITY, None)
-=======
-        static EMPTY_IDENTITY: [Bytes; 0] = [];
         CryptoStream::from_stream_with_identity(context, stream, stream_ty, method, key, &EMPTY_IDENTITY, &None)
->>>>>>> 06e424bf
     }
 
     /// Create a new CryptoStream with the underlying stream connection
