[package]
name = "shadowsocks-service"
version = "1.23.0"
authors = ["Shadowsocks Contributors"]
description = "shadowsocks is a fast tunnel proxy that helps you bypass firewalls."
repository = "https://github.com/shadowsocks/shadowsocks-rust"
readme = "README.md"
documentation = "https://docs.rs/shadowsocks-service"
keywords = ["shadowsocks", "proxy", "socks", "socks5", "firewall"]
license = "MIT"
edition = "2021"
rust-version = "1.83"

[badges]
maintenance = { status = "passively-maintained" }

[features]
default = ["hickory-dns", "aead-cipher"]

full = [
    "local",
    "server",
    "manager",
    "hickory-dns",
    "local-http",
    "local-redir",
    "local-tunnel",
    "local-socks4",
    "aead-cipher",
]

# Enable local server
local = ["httparse"]
# Enable remote server
server = []
# Enable manager server
manager = ["server", "database"]

database = ["rusqlite"]

# Enables Hickory-DNS for replacing tokio's builtin DNS resolver
hickory-dns = ["hickory-resolver", "shadowsocks/trust-dns"]
# Hickory-DNS was renamed from Trust-DNS, keep compatibility.
trust-dns = ["hickory-dns"]
dns-over-tls = [
    "hickory-dns",
    "hickory-resolver/dns-over-rustls",
    "hickory-resolver/webpki-roots",
]
dns-over-https = [
    "hickory-dns",
    "hickory-resolver/dns-over-https-rustls",
    "hickory-resolver/webpki-roots",
]
dns-over-h3 = ["hickory-dns", "hickory-resolver/dns-over-h3"]

# Enable DNS-relay
local-dns = ["local", "hickory-dns"]
# Backward compatibility, DO NOT USE
local-dns-relay = ["local-dns"]
# Enable client flow statistic report
# Currently is only used in Android
local-flow-stat = ["local"]
# Enable HTTP protocol for sslocal
local-http = ["local", "hyper", "http", "http-body-util"]
local-http-native-tls = ["local-http", "tokio-native-tls", "native-tls"]
local-http-native-tls-vendored = [
    "local-http-native-tls",
    "tokio-native-tls/vendored",
    "native-tls/vendored",
]
local-http-rustls = [
    "local-http",
    "tokio-rustls",
    "webpki-roots",
    "rustls-native-certs",
]
# Enable REDIR protocol for sslocal
# (transparent proxy)
local-redir = ["local"]
# Enable tunnel protocol for sslocal
local-tunnel = ["local"]
# Enable socks4 protocol for sslocal
local-socks4 = ["local"]
# Enable Tun interface protocol for sslocal
local-tun = ["local", "etherparse", "tun", "smoltcp"]
# Enable Fake DNS
local-fake-dns = ["local", "trust-dns", "rocksdb", "bson"]
# sslocal support online URL (SIP008 Online Configuration Delivery)
# https://shadowsocks.org/doc/sip008.html
local-online-config = [
    "local",
    "local-http",
    "mime",
    "http",
    "flate2",
    "brotli",
    "zstd",
]

# Enable Stream Cipher Protocol
# WARN: Stream Cipher Protocol is proved to be insecure
# https://github.com/shadowsocks/shadowsocks-rust/issues/373
# Users should always avoid using these ciphers in practice
stream-cipher = ["shadowsocks/stream-cipher"]

# Enable AEAD ciphers
aead-cipher = ["shadowsocks/aead-cipher"]

# Enable extra AEAD ciphers
# WARN: These non-standard AEAD ciphers are not officially supported by shadowsocks community
aead-cipher-extra = ["aead-cipher", "shadowsocks/aead-cipher-extra"]

# Enable AEAD 2022
aead-cipher-2022 = ["shadowsocks/aead-cipher-2022"]
# Enable AEAD 2022 with extra ciphers
aead-cipher-2022-extra = [
    "aead-cipher-2022",
    "shadowsocks/aead-cipher-2022-extra",
]

# Enable detection against replay attack
security-replay-attack-detect = ["shadowsocks/security-replay-attack-detect"]

[dependencies]
log = "0.4"

cfg-if = "1"
pin-project = "1.1"
once_cell = "1.17"
thiserror = "2.0"
arc-swap = "1.7"

spin = { version = "0.9" }
lru_time_cache = "0.11"
bytes = "1.7"
byte_string = "1.0"
byteorder = "1.5"
rand = { version = "0.9", features = ["small_rng"] }
rocksdb = { version = "0.23", optional = true }

futures = "0.3"
tokio = { version = "1.38", features = [
    "io-util",
    "macros",
    "net",
    "parking_lot",
    "rt",
    "sync",
    "time",
] }
tokio-native-tls = { version = "0.3", optional = true }
native-tls = { version = "0.2.8", optional = true, features = ["alpn"] }
webpki-roots = { version = "0.26", optional = true }
tokio-rustls = { version = "0.26", optional = true, default-features = false, features = [
    "logging",
    "tls12",
    "ring",
] }
rustls-native-certs = { version = "0.8", optional = true }
trait-variant = "0.1"

socket2 = { version = "0.5", features = ["all"] }
libc = "~0.2.141"

hyper = { version = "1.4", optional = true, features = ["full"] }
http-body-util = { version = "0.1", optional = true }
http = { version = "1.1", optional = true }
httparse = { version = "1.9", optional = true }

hickory-resolver = { version = "=0.25.0-alpha.5", optional = true, features = [
    "serde",
] }

idna = "1.0"
ipnet = "2.10"
iprange = "0.6"
regex = "1.4"

mime = { version = "0.3", optional = true }
flate2 = { version = "1.0", optional = true }
brotli = { version = "7.0", optional = true }
zstd = { version = "0.13", optional = true }

<<<<<<< HEAD
#tun = { version = "0.7.13", optional = true, features = ["async"] }
tun = { path = "../../rust-tun", optional = true, features = ["async"]}
etherparse = { version = "0.16", optional = true }
=======
tun = { version = "0.7", optional = true, features = ["async"] }
etherparse = { version = "0.17", optional = true }
>>>>>>> 189a03b0
smoltcp = { version = "0.12", optional = true, default-features = false, features = [
    "std",
    "log",
    "medium-ip",
    "proto-ipv4",
    "proto-ipv6",
    "socket-icmp",
    "socket-udp",
    "socket-tcp",
] }

serde = { version = "1.0", features = ["derive"] }
json5 = "0.4"
bson = { version = "2.13.0", optional = true }
#limbo = { git =  "https://github.com/tursodatabase/limbo", tag = "v0.0.10", package = "limbo_core"}
rusqlite = { version = "0.32.1", features = ["chrono", "hooks"], optional = true}
#tokio-rusqlite = "0.6.0"

shadowsocks = { version = "1.23.0", path = "../shadowsocks", default-features = false }
chrono = { version = "0.4", features = ["serde"] }
serde_json = "1.0.133"
base64 = "0.22"
percent-encoding = "2.3.1"
urlencoding = "2.1.3"

# Just for the ioctl call macro
[target.'cfg(any(target_os = "macos", target_os = "ios", target_os = "freebsd", target_os = "openbsd"))'.dependencies]
nix = { version = "0.29", features = ["ioctl"] }

[target.'cfg(windows)'.dependencies]
windows-sys = { version = "0.59", features = ["Win32_Networking_WinSock"] }

[dev-dependencies]
byteorder = "1.5"

[package.metadata.docs.rs]
features = [
    "full",
    "local-http-rustls",
    "local-dns",
    "dns-over-tls",
    "dns-over-https",
]<|MERGE_RESOLUTION|>--- conflicted
+++ resolved
@@ -182,14 +182,9 @@
 brotli = { version = "7.0", optional = true }
 zstd = { version = "0.13", optional = true }
 
-<<<<<<< HEAD
 #tun = { version = "0.7.13", optional = true, features = ["async"] }
 tun = { path = "../../rust-tun", optional = true, features = ["async"]}
-etherparse = { version = "0.16", optional = true }
-=======
-tun = { version = "0.7", optional = true, features = ["async"] }
 etherparse = { version = "0.17", optional = true }
->>>>>>> 189a03b0
 smoltcp = { version = "0.12", optional = true, default-features = false, features = [
     "std",
     "log",
