[package]
name = "shadowsocks-service"
version = "1.23.0"
authors = ["Shadowsocks Contributors"]
description = "shadowsocks is a fast tunnel proxy that helps you bypass firewalls."
repository = "https://github.com/shadowsocks/shadowsocks-rust"
readme = "README.md"
documentation = "https://docs.rs/shadowsocks-service"
keywords = ["shadowsocks", "proxy", "socks", "socks5", "firewall"]
license = "MIT"
edition = "2021"
rust-version = "1.80"

[badges]
maintenance = { status = "passively-maintained" }

[features]
default = ["hickory-dns", "aead-cipher"]

full = [
    "local",
    "server",
    "manager",
    "hickory-dns",
    "local-http",
    "local-redir",
    "local-tunnel",
    "local-socks4",
    "aead-cipher",
]

# Enable local server
local = ["httparse"]
# Enable remote server
server = []
# Enable manager server
manager = ["server", "database"]

database = ["rusqlite"]

# Enables Hickory-DNS for replacing tokio's builtin DNS resolver
hickory-dns = ["hickory-resolver", "shadowsocks/trust-dns"]
# Hickory-DNS was renamed from Trust-DNS, keep compatibility.
trust-dns = ["hickory-dns"]
dns-over-tls = [
    "hickory-dns",
    "hickory-resolver/dns-over-tls",
    "hickory-resolver/dns-over-rustls",
    "hickory-resolver/webpki-roots",
    "hickory-resolver/native-certs",
]
dns-over-native-tls = [
    "hickory-dns",
    "hickory-resolver/dns-over-tls",
    "hickory-resolver/dns-over-native-tls",
]
dns-over-native-tls-vendored = [
    "hickory-dns",
    "hickory-resolver/dns-over-tls",
    "hickory-resolver/dns-over-native-tls",
    "native-tls/vendored",
]
dns-over-https = [
    "hickory-dns",
    "hickory-resolver/dns-over-https-rustls",
    "hickory-resolver/webpki-roots",
    "hickory-resolver/native-certs",
]
dns-over-h3 = ["hickory-dns", "hickory-resolver/dns-over-h3"]

# Enable DNS-relay
local-dns = ["local", "hickory-dns"]
# Backward compatibility, DO NOT USE
local-dns-relay = ["local-dns"]
# Enable client flow statistic report
# Currently is only used in Android
local-flow-stat = ["local"]
# Enable HTTP protocol for sslocal
local-http = ["local", "hyper", "http", "http-body-util"]
local-http-native-tls = ["local-http", "tokio-native-tls", "native-tls"]
local-http-native-tls-vendored = [
    "local-http-native-tls",
    "tokio-native-tls/vendored",
    "native-tls/vendored",
]
local-http-rustls = [
    "local-http",
    "tokio-rustls",
    "webpki-roots",
    "rustls-native-certs",
]
# Enable REDIR protocol for sslocal
# (transparent proxy)
local-redir = ["local"]
# Enable tunnel protocol for sslocal
local-tunnel = ["local"]
# Enable socks4 protocol for sslocal
local-socks4 = ["local"]
# Enable Tun interface protocol for sslocal
local-tun = ["local", "etherparse", "tun", "smoltcp"]
# Enable Fake DNS
local-fake-dns = ["local", "trust-dns", "sled", "bson"]
# sslocal support online URL (SIP008 Online Configuration Delivery)
# https://shadowsocks.org/doc/sip008.html
local-online-config = [
    "local",
    "local-http",
    "mime",
    "http",
    "flate2",
    "brotli",
    "zstd",
]

# Enable Stream Cipher Protocol
# WARN: Stream Cipher Protocol is proved to be insecure
# https://github.com/shadowsocks/shadowsocks-rust/issues/373
# Users should always avoid using these ciphers in practice
stream-cipher = ["shadowsocks/stream-cipher"]

# Enable AEAD ciphers
aead-cipher = ["shadowsocks/aead-cipher"]

# Enable extra AEAD ciphers
# WARN: These non-standard AEAD ciphers are not officially supported by shadowsocks community
aead-cipher-extra = ["aead-cipher", "shadowsocks/aead-cipher-extra"]

# Enable AEAD 2022
aead-cipher-2022 = ["shadowsocks/aead-cipher-2022"]
# Enable AEAD 2022 with extra ciphers
aead-cipher-2022-extra = [
    "aead-cipher-2022",
    "shadowsocks/aead-cipher-2022-extra",
]

# Enable detection against replay attack
security-replay-attack-detect = ["shadowsocks/security-replay-attack-detect"]

[dependencies]
log = "0.4"

cfg-if = "1"
pin-project = "1.1"
once_cell = "1.17"
thiserror = "2.0"
arc-swap = "1.7"

spin = { version = "0.9" }
lru_time_cache = "0.11"
bytes = "1.7"
byte_string = "1.0"
byteorder = "1.5"
rand = { version = "0.8", features = ["small_rng"] }
sled = { version = "0.34.7", optional = true }

futures = "0.3"
tokio = { version = "1.38", features = [
    "io-util",
    "macros",
    "net",
    "parking_lot",
    "rt",
    "sync",
    "time",
] }
tokio-native-tls = { version = "0.3", optional = true }
native-tls = { version = "0.2.8", optional = true, features = ["alpn"] }
webpki-roots = { version = "0.26", optional = true }
tokio-rustls = { version = "0.26", optional = true, default-features = false, features = [
    "logging",
    "tls12",
    "ring",
] }
rustls-native-certs = { version = "0.8", optional = true }
trait-variant = "0.1"

socket2 = { version = "0.5", features = ["all"] }
libc = "~0.2.141"

hyper = { version = "1.4", optional = true, features = ["full"] }
http-body-util = { version = "0.1", optional = true }
http = { version = "1.1", optional = true }
httparse = { version = "1.9", optional = true }

hickory-resolver = { version = "=0.25.0-alpha.4", optional = true, features = [
    "serde",
] }

idna = "1.0"
ipnet = "2.10"
iprange = "0.6"
regex = "1.4"

mime = { version = "0.3", optional = true }
flate2 = { version = "1.0", optional = true }
brotli = { version = "7.0", optional = true }
zstd = { version = "0.13", optional = true }

tun = { version = "0.7", optional = true, features = ["async"] }
etherparse = { version = "0.16", optional = true }
smoltcp = { version = "0.12", optional = true, default-features = false, features = [
    "std",
    "log",
    "medium-ip",
    "proto-ipv4",
    "proto-ipv6",
    "socket-icmp",
    "socket-udp",
    "socket-tcp",
] }

serde = { version = "1.0", features = ["derive"] }
json5 = "0.4"
bson = { version = "2.13.0", optional = true }
#limbo = { git =  "https://github.com/tursodatabase/limbo", tag = "v0.0.10", package = "limbo_core"}
rusqlite = { version = "0.32.1", features = ["chrono", "hooks"], optional = true}
#tokio-rusqlite = "0.6.0"

<<<<<<< HEAD
shadowsocks = { version = "1.22.0", path = "../shadowsocks", default-features = false }
chrono = { version = "0.4", features = ["serde"] }
serde_json = "1.0.133"
base64 = "0.22"
percent-encoding = "2.3.1"
urlencoding = "2.1.3"
=======
shadowsocks = { version = "1.23.0", path = "../shadowsocks", default-features = false }
>>>>>>> 79ad3906

# Just for the ioctl call macro
[target.'cfg(any(target_os = "macos", target_os = "ios", target_os = "freebsd", target_os = "openbsd"))'.dependencies]
nix = { version = "0.29", features = ["ioctl"] }

[target.'cfg(windows)'.dependencies]
windows-sys = { version = "0.59", features = ["Win32_Networking_WinSock"] }

[dev-dependencies]
byteorder = "1.5"

[package.metadata.docs.rs]
features = [
    "full",
    "local-http-rustls",
    "local-dns",
    "dns-over-tls",
    "dns-over-https",
]<|MERGE_RESOLUTION|>--- conflicted
+++ resolved
@@ -216,16 +216,16 @@
 rusqlite = { version = "0.32.1", features = ["chrono", "hooks"], optional = true}
 #tokio-rusqlite = "0.6.0"
 
-<<<<<<< HEAD
-shadowsocks = { version = "1.22.0", path = "../shadowsocks", default-features = false }
+#<<<<<<< HEAD
+shadowsocks = { version = "1.23.0", path = "../shadowsocks", default-features = false }
 chrono = { version = "0.4", features = ["serde"] }
 serde_json = "1.0.133"
 base64 = "0.22"
 percent-encoding = "2.3.1"
 urlencoding = "2.1.3"
-=======
-shadowsocks = { version = "1.23.0", path = "../shadowsocks", default-features = false }
->>>>>>> 79ad3906
+#=======
+#shadowsocks = { version = "1.23.0", path = "../shadowsocks", default-features = false }
+#>>>>>>> remote
 
 # Just for the ioctl call macro
 [target.'cfg(any(target_os = "macos", target_os = "ios", target_os = "freebsd", target_os = "openbsd"))'.dependencies]
