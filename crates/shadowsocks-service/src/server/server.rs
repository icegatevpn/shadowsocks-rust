//! Shadowsocks Server instance

use std::{
    collections::HashMap,
    io::{self, ErrorKind},
    sync::Arc,
    time::Duration,
};

use futures::future;
use log::{error, trace};
use tokio::sync::mpsc::UnboundedSender;
use shadowsocks::{
    config::{ManagerAddr, ServerConfig},
    dns_resolver::DnsResolver,
    net::{AcceptOpts, ConnectOpts},
    plugin::{Plugin, PluginMode},
    ManagerClient,
};
use tokio::time;
use shadowsocks::config::ServerUserManager;
use crate::{acl::AccessControl, config::SecurityConfig, net::FlowStat, utils::ServerHandle};

use super::{context::ServiceContext, tcprelay::TcpServer, udprelay::UdpServer};

/// Shadowsocks Server Builder
pub struct ServerBuilder {
    context: ServiceContext,
    svr_cfg: ServerConfig,
    udp_expiry_duration: Option<Duration>,
    udp_capacity: Option<usize>,
    manager_addr: Option<ManagerAddr>,
    accept_opts: AcceptOpts,
}

impl ServerBuilder {
    /// Create a new server builder from configuration
    pub fn new(svr_cfg: ServerConfig) -> ServerBuilder {
        ServerBuilder::with_context(ServiceContext::new(), svr_cfg)
    }

    /// Create a new server builder with context
    fn with_context(context: ServiceContext, svr_cfg: ServerConfig) -> ServerBuilder {
        ServerBuilder {
            context,
            svr_cfg,
            udp_expiry_duration: None,
            udp_capacity: None,
            manager_addr: None,
            accept_opts: AcceptOpts::default(),
        }
    }

    /// Get flow statistic
    pub fn flow_stat(&self) -> Arc<FlowStat> {
        self.context.flow_stat()
    }

    /// Get flow statistic reference
    pub fn flow_stat_ref(&self) -> &FlowStat {
        self.context.flow_stat_ref()
    }

    /// Set `ConnectOpts`
    pub fn set_connect_opts(&mut self, opts: ConnectOpts) {
        self.context.set_connect_opts(opts)
    }

    /// Set UDP association's expiry duration
    pub fn set_udp_expiry_duration(&mut self, d: Duration) {
        self.udp_expiry_duration = Some(d);
    }

    /// Set total UDP associations to be kept in one server
    pub fn set_udp_capacity(&mut self, c: usize) {
        self.udp_capacity = Some(c);
    }

    /// Set manager's address to report `stat`
    pub fn set_manager_addr(&mut self, manager_addr: ManagerAddr) {
        self.manager_addr = Some(manager_addr);
    }

    /// Get server's configuration
    pub fn server_config(&self) -> &ServerConfig {
        &self.svr_cfg
    }

    /// Set customized DNS resolver
    pub fn set_dns_resolver(&mut self, resolver: Arc<DnsResolver>) {
        self.context.set_dns_resolver(resolver)
    }

    /// Set access control list
    pub fn set_acl(&mut self, acl: Arc<AccessControl>) {
        self.context.set_acl(acl);
    }

    /// Set `AcceptOpts` for accepting new connections
    pub fn set_accept_opts(&mut self, opts: AcceptOpts) {
        self.accept_opts = opts;
    }

    /// Try to connect IPv6 addresses first if hostname could be resolved to both IPv4 and IPv6
    pub fn set_ipv6_first(&mut self, ipv6_first: bool) {
        self.context.set_ipv6_first(ipv6_first);
    }

    /// Set security config
    pub fn set_security_config(&mut self, security: &SecurityConfig) {
        self.context.set_security_config(security)
    }

    /// Start the server
    ///
    /// 1. Starts plugin (subprocess)
    /// 2. Starts TCP server (listener)
    /// 3. Starts UDP server (listener)
<<<<<<< HEAD
    /// returns tuple <Server>, <Option<TcpUserManagerSender>, Option<UdpUserManagerSender>>
    pub async fn build(mut self) ->
                                 io::Result<(Server, (Option<UnboundedSender<ServerUserManager>>, Option<UnboundedSender<ServerUserManager>>))> {
=======
    pub async fn build(mut self) -> io::Result<Server> {
        let context = Arc::new(self.context);

>>>>>>> 95971a9b
        let mut plugin = None;

        if let Some(plugin_cfg) = self.svr_cfg.plugin() {
            let plugin_process = Plugin::start(plugin_cfg, self.svr_cfg.addr(), PluginMode::Server)?;
            self.svr_cfg.set_plugin_addr(plugin_process.local_addr().into());
            plugin = Some(plugin_process);
        }

        let mut tcp_server = None;
        let mut tcp_user_manager_sender: Option<UnboundedSender<ServerUserManager>> = None;
        if self.svr_cfg.mode().enable_tcp() {
<<<<<<< HEAD
            let (server, sender) = TcpServer::new(self.context.clone(), self.svr_cfg.clone(), self.accept_opts.clone()).await?;
=======
            let server = TcpServer::new(context.clone(), self.svr_cfg.clone(), self.accept_opts.clone()).await?;
>>>>>>> 95971a9b
            tcp_server = Some(server);
            tcp_user_manager_sender = Some(sender);
        }

        let mut udp_server = None;
        let mut udp_user_manager_sender: Option<UnboundedSender<ServerUserManager>> = None;
        if self.svr_cfg.mode().enable_udp() {
<<<<<<< HEAD
            let (server, sender) = UdpServer::new(
                self.context.clone(),
=======
            let server = UdpServer::new(
                context.clone(),
>>>>>>> 95971a9b
                self.svr_cfg.clone(),
                self.udp_expiry_duration,
                self.udp_capacity,
                self.accept_opts.clone(),
            )
            .await?;
            udp_server = Some(server);
            udp_user_manager_sender =  Some(sender);
        }

<<<<<<< HEAD
        Ok((Server {
            context: self.context,
=======
        Ok(Server {
            context,
>>>>>>> 95971a9b
            svr_cfg: self.svr_cfg,
            tcp_server,
            udp_server,
            manager_addr: self.manager_addr,
            plugin,
        }, (tcp_user_manager_sender, udp_user_manager_sender)))
    }
}

/// Shadowsocks Server instance
pub struct Server {
    context: Arc<ServiceContext>,
    svr_cfg: ServerConfig,
    tcp_server: Option<TcpServer>,
    udp_server: Option<UdpServer>,
    manager_addr: Option<ManagerAddr>,
    plugin: Option<Plugin>,
}

impl Server {
    /// Get Server's configuration
    pub fn server_config(&self) -> &ServerConfig {
        &self.svr_cfg
    }

    /// Get TCP server instance
    pub fn tcp_server(&self) -> Option<&TcpServer> {
        self.tcp_server.as_ref()
    }

    /// Get UDP server instance
    pub fn udp_server(&self) -> Option<&UdpServer> {
        self.udp_server.as_ref()
    }

    /// Start serving
    pub async fn run(self) -> io::Result<()> {
        let mut vfut = Vec::new();

        if let Some(plugin) = self.plugin {
            vfut.push(ServerHandle(tokio::spawn(async move {
                match plugin.join().await {
                    Ok(status) => {
                        error!("plugin exited with status: {}", status);
                        Ok(())
                    }
                    Err(err) => {
                        error!("plugin exited with error: {}", err);
                        Err(err)
                    }
                }
            })));
        }

        if let Some(tcp_server) = self.tcp_server {
            vfut.push(ServerHandle(tokio::spawn(tcp_server.run())));
        }

        if let Some(udp_server) = self.udp_server {
            vfut.push(ServerHandle(tokio::spawn(udp_server.run())));
        }

        if let Some(manager_addr) = self.manager_addr {
            vfut.push(ServerHandle(tokio::spawn(async move {
                loop {
                    match ManagerClient::connect(
                        self.context.context_ref(),
                        &manager_addr,
                        self.context.connect_opts_ref(),
                    )
                    .await
                    {
                        Err(err) => {
                            error!("failed to connect manager {}, error: {}", manager_addr, err);
                        }
                        Ok(mut client) => {
                            use shadowsocks::manager::protocol::StatRequest;

                            let mut stat = HashMap::new();
                            let flow = self.context.flow_stat_ref();
                            stat.insert(self.svr_cfg.addr().port(), flow.tx() + flow.rx());

                            let req = StatRequest { stat };

                            if let Err(err) = client.stat(&req).await {
                                error!(
                                    "failed to send stat to manager {}, error: {}, {:?}",
                                    manager_addr, err, req
                                );
                            } else {
                                trace!("report to manager {}, {:?}", manager_addr, req);
                            }
                        }
                    }

                    // Report every 10 seconds
                    time::sleep(Duration::from_secs(10)).await;
                }
            })));
        }

        if let (Err(err), ..) = future::select_all(vfut).await {
            error!("servers exited with error: {}", err);
        }

        let err = io::Error::new(ErrorKind::Other, "server exited unexpectedly");
        Err(err)
    }
}<|MERGE_RESOLUTION|>--- conflicted
+++ resolved
@@ -116,15 +116,11 @@
     /// 1. Starts plugin (subprocess)
     /// 2. Starts TCP server (listener)
     /// 3. Starts UDP server (listener)
-<<<<<<< HEAD
     /// returns tuple <Server>, <Option<TcpUserManagerSender>, Option<UdpUserManagerSender>>
     pub async fn build(mut self) ->
-                                 io::Result<(Server, (Option<UnboundedSender<ServerUserManager>>, Option<UnboundedSender<ServerUserManager>>))> {
-=======
-    pub async fn build(mut self) -> io::Result<Server> {
+                                 io::Result<(Server, (Option<UnboundedSender<ServerUserManager>>,
+                                                      Option<UnboundedSender<ServerUserManager>>))> {
         let context = Arc::new(self.context);
-
->>>>>>> 95971a9b
         let mut plugin = None;
 
         if let Some(plugin_cfg) = self.svr_cfg.plugin() {
@@ -136,11 +132,7 @@
         let mut tcp_server = None;
         let mut tcp_user_manager_sender: Option<UnboundedSender<ServerUserManager>> = None;
         if self.svr_cfg.mode().enable_tcp() {
-<<<<<<< HEAD
-            let (server, sender) = TcpServer::new(self.context.clone(), self.svr_cfg.clone(), self.accept_opts.clone()).await?;
-=======
-            let server = TcpServer::new(context.clone(), self.svr_cfg.clone(), self.accept_opts.clone()).await?;
->>>>>>> 95971a9b
+            let (server, sender) = TcpServer::new(context.clone(), self.svr_cfg.clone(), self.accept_opts.clone()).await?;
             tcp_server = Some(server);
             tcp_user_manager_sender = Some(sender);
         }
@@ -148,13 +140,8 @@
         let mut udp_server = None;
         let mut udp_user_manager_sender: Option<UnboundedSender<ServerUserManager>> = None;
         if self.svr_cfg.mode().enable_udp() {
-<<<<<<< HEAD
             let (server, sender) = UdpServer::new(
-                self.context.clone(),
-=======
-            let server = UdpServer::new(
                 context.clone(),
->>>>>>> 95971a9b
                 self.svr_cfg.clone(),
                 self.udp_expiry_duration,
                 self.udp_capacity,
@@ -165,13 +152,8 @@
             udp_user_manager_sender =  Some(sender);
         }
 
-<<<<<<< HEAD
         Ok((Server {
-            context: self.context,
-=======
-        Ok(Server {
             context,
->>>>>>> 95971a9b
             svr_cfg: self.svr_cfg,
             tcp_server,
             udp_server,
