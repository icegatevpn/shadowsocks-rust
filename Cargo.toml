[package]
name = "shadowsocks-rust"
version = "1.23.0"
authors = ["Shadowsocks Contributors"]
description = "shadowsocks is a fast tunnel proxy that helps you bypass firewalls."
repository = "https://github.com/shadowsocks/shadowsocks-rust"
readme = "README.md"
documentation = "https://docs.rs/shadowsocks-rust"
keywords = ["shadowsocks", "proxy", "socks", "socks5", "firewall"]
license = "MIT"
edition = "2021"
rust-version = "1.83"

[badges]
maintenance = { status = "passively-maintained" }

[[bin]]
name = "sslocal"
path = "bin/sslocal.rs"
required-features = ["local"]

[[bin]]
name = "ssserver"
path = "bin/ssserver.rs"
required-features = ["server"]

[[bin]]
name = "ssurl"
path = "bin/ssurl.rs"
required-features = ["utility"]

[[bin]]
name = "ssmanager"
path = "bin/ssmanager.rs"
required-features = ["manager", "database"]

[[bin]]
name = "ssservice"
path = "bin/ssservice.rs"
required-features = ["service"]

[[bin]]
name = "sswinservice"
path = "bin/sswinservice.rs"
required-features = ["winservice"]

[workspace]
members = ["crates/shadowsocks", "crates/shadowsocks-service", "crates/shadowsocks-vpn", "examples/rustls"]

[profile.release]
lto = "fat"
codegen-units = 1
incremental = false
panic = "abort"
strip = true

[features]
default = [
    "logging",
    "hickory-dns",
    "local",
    "server",
    "manager",
    "database",
    "utility",
    "service",
    "local-http",
    "local-tunnel",
    "local-tun",
    "utility-url-outline",
    "local-socks4",
    "multi-threaded",
    "aead-cipher",
    "aead-cipher-2022",
]

# Basic Features
basic = ["logging", "hickory-dns", "local", "server", "multi-threaded"]

# All Suggested Features
full = [
    "logging",
    "hickory-dns",
    "dns-over-tls",
    "dns-over-https",
    "local",
    "server",
    "manager",
    "database",
    "utility",
    "service",
    "local-http",
    "local-http-rustls",
    "local-tunnel",
    "local-socks4",
    "local-dns",
    "local-redir",
    "local-tun",
    "local-fake-dns",
    "local-online-config",
    "multi-threaded",
    "stream-cipher",
    "aead-cipher",
    "aead-cipher-2022",
]

# Full features with extra (non-stable)
full-extra = [
    "full",
    "dns-over-h3",
    "aead-cipher-extra",
    "aead-cipher-2022-extra",
    "security-replay-attack-detect",
]

# Enable local server
local = ["shadowsocks-service/local"]
# Enable remote server
server = ["shadowsocks-service/server"]
# Enable manager server
manager = ["shadowsocks-service/manager", "database", "axum", "axum-extra", "axum-server"]
# Enable mysql database
database = ["shadowsocks-service/database"]
# Enable utility
utility = ["qrcode"]
# Enable service
service = ["local", "server", "manager"]
# Enable Windows Service
winservice = ["service", "windows-service"]

# Enables Hickory-DNS for replacing tokio's builtin DNS resolver
hickory-dns = ["shadowsocks-service/hickory-dns"]
# Hickory-DNS was renamed from Trust-DNS, keep compatibility.
trust-dns = ["hickory-dns"]
dns-over-tls = ["shadowsocks-service/dns-over-tls"]
dns-over-https = ["shadowsocks-service/dns-over-https"]
dns-over-h3 = ["shadowsocks-service/dns-over-h3"]

# Enable logging output
logging = ["log4rs", "tracing", "tracing-subscriber", "time"]

# Enable DNS-relay
local-dns = ["local", "shadowsocks-service/local-dns"]
# Enable client flow statistic report
# Currently is only used in Android
local-flow-stat = ["local", "shadowsocks-service/local-flow-stat"]
# Enable HTTP protocol for sslocal
local-http = ["local", "shadowsocks-service/local-http"]
local-http-native-tls = [
    "local-http",
    "shadowsocks-service/local-http-native-tls",
]
local-http-native-tls-vendored = [
    "local-http",
    "shadowsocks-service/local-http-native-tls-vendored",
]
local-http-rustls = ["local-http", "shadowsocks-service/local-http-rustls"]
# Enable REDIR protocol for sslocal
# (transparent proxy)
local-redir = ["local", "shadowsocks-service/local-redir"]
# Enable tunnel protocol for sslocal
local-tunnel = ["local", "shadowsocks-service/local-tunnel"]
# Enable socks4 protocol for sslocal
local-socks4 = ["local", "shadowsocks-service/local-socks4"]
# Enable Tun interface protocol for sslocal
local-tun = ["local", "shadowsocks-service/local-tun", "ipnet"]
# Enable Fake DNS for sslocal
local-fake-dns = ["local", "shadowsocks-service/local-fake-dns", "ipnet"]
# sslocal support online URL (SIP008 Online Configuration Delivery)
# https://shadowsocks.org/doc/sip008.html
local-online-config = [
    "local",
    "mime",
    "shadowsocks-service/local-online-config",
]

# ssurl support outline (ssconf) URL
utility-url-outline = ["reqwest"]

# Enable jemalloc for binaries
jemalloc = ["jemallocator"]
# Enable bundled tcmalloc
tcmalloc-vendored = ["tcmalloc/bundled"]

# Enable snmalloc for binaries
snmalloc = ["snmalloc-rs"]

# Enable tokio's multi-threaded runtime
multi-threaded = ["tokio/rt-multi-thread"]

# Enable Stream Cipher Protocol
# WARN: Stream Cipher Protocol is proved to be insecure
# https://github.com/shadowsocks/shadowsocks-rust/issues/373
# Users should always avoid using these ciphers in practice
stream-cipher = ["shadowsocks-service/stream-cipher"]

# Enable AEAD ciphers
aead-cipher = ["shadowsocks-service/aead-cipher"]

# Enable extra AEAD ciphers
# WARN: These non-standard AEAD ciphers are not officially supported by shadowsocks community
aead-cipher-extra = ["shadowsocks-service/aead-cipher-extra"]

# Enable AEAD 2022
aead-cipher-2022 = ["shadowsocks-service/aead-cipher-2022"]
# Enable AEAD 2022 with extra ciphers
aead-cipher-2022-extra = ["shadowsocks-service/aead-cipher-2022-extra"]

# Enable detection against replay attack (Stream / AEAD)
security-replay-attack-detect = [
    "shadowsocks-service/security-replay-attack-detect",
]
replay-attack-detect = [
    "security-replay-attack-detect",
] # Backward compatibility. DO NOT USE.

[dependencies]
log = "0.4"
log4rs = { version = "1.2", optional = true }
tracing = { version = "0.1", optional = true }
tracing-subscriber = { version = "0.3", optional = true, features = [
    "std",
    "fmt",
    "env-filter",
    "time",
    "local-time",
] }
time = { version = "0.3", optional = true }

serde = { version = "1.0", features = ["derive"] }
json5 = "0.4"
thiserror = "2.0"
base64 = "0.22"
mime = { version = "0.3", optional = true }

clap = { version = "4.5", features = ["wrap_help", "suggestions"] }
cfg-if = "1"
qrcode = { version = "0.14", default-features = false, optional = true }
sysexits = "0.8"
build-time = "0.1"
directories = "6.0"
xdg = "2.5"
rpassword = "7.3"
libc = { version = "0.2", features = ["extra_traits"] }
rand = "0.9"

futures = "0.3"
tokio = { version = "1", features = ["rt", "signal", "macros", "signal"] }
# Web server
axum = { version = "0.7.9", features = ["macros"], optional = true }
axum-server = { version = "0.7", features = ["tls-rustls"], optional = true }
axum-extra = { version = "0.10.0", optional = true }

uuid = { version = "1.0", features = ["v4", "serde"] }
async-channel = "2.3.1"

ipnet = { version = "2.10", optional = true }

mimalloc = { version = "0.1", default-features = false, optional = true }
tcmalloc = { version = "0.3", optional = true }
jemallocator = { version = "0.5", optional = true }
snmalloc-rs = { version = "0.3", optional = true }
rpmalloc = { version = "0.2", optional = true }

shadowsocks-service = { version = "1.23.0", path = "./crates/shadowsocks-service" }

<<<<<<< HEAD
windows-service = { version = "0.7", optional = true }
chrono = "0.4.38"
serde_json = "1.0"
windows = "0.58.0"
#bincode = "2.0.0-rc.3"
=======
windows-service = { version = "0.8", optional = true }
>>>>>>> 189a03b0

[target.'cfg(unix)'.dependencies]
daemonize = "0.5"

[target.'cfg(any(target_arch = "x86", target_arch = "x86_64", target_arch = "aarch64"))'.dependencies]
reqwest = { version = "0.12", features = [
    "blocking",
    "rustls-tls",
    "rustls-tls-native-roots",
], default-features = false, optional = true }

[target.'cfg(not(any(target_arch = "x86", target_arch = "x86_64", target_arch = "aarch64")))'.dependencies]
reqwest = { version = "0.12", features = [
    "blocking",
    "native-tls-vendored",
], optional = true }

[dev-dependencies]
byteorder = "1.5"
env_logger = "0.11"
byte_string = "1.0"
tokio = { version = "1", features = ["net", "time", "macros", "io-util"] }<|MERGE_RESOLUTION|>--- conflicted
+++ resolved
@@ -264,15 +264,11 @@
 
 shadowsocks-service = { version = "1.23.0", path = "./crates/shadowsocks-service" }
 
-<<<<<<< HEAD
-windows-service = { version = "0.7", optional = true }
+windows-service = { version = "0.8", optional = true }
 chrono = "0.4.38"
 serde_json = "1.0"
 windows = "0.58.0"
 #bincode = "2.0.0-rc.3"
-=======
-windows-service = { version = "0.8", optional = true }
->>>>>>> 189a03b0
 
 [target.'cfg(unix)'.dependencies]
 daemonize = "0.5"
