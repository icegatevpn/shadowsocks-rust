--- conflicted
+++ resolved
@@ -55,7 +55,6 @@
 strip = true
 
 [features]
-<<<<<<< HEAD
 default = [
     "logging",
     "hickory-dns",
@@ -74,9 +73,6 @@
     "aead-cipher",
     "aead-cipher-2022",
 ]
-=======
-default = ["full"]
->>>>>>> 79ad3906
 
 # Basic Features
 basic = ["logging", "hickory-dns", "local", "server", "multi-threaded"]
